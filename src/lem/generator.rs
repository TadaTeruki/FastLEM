--- conflicted
+++ resolved
@@ -131,91 +131,11 @@
             }
         };
 
-<<<<<<< HEAD
         let mut rng: StdRng = SeedableRng::seed_from_u64(0);
         let mut elevations = parameters
             .iter()
             .map(|a| a.base_elevation + rng.gen::<f64>() * f64::EPSILON)
             .collect::<Vec<_>>();
-
-        for _ in 0..self.max_iteration.unwrap_or(u32::MAX) {
-            let stream_tree =
-                stream_tree::StreamTree::construct(sites, &elevations, graph, &outlets);
-
-            let mut drainage_areas: Vec<f64> = areas.to_vec();
-            let mut response_times = vec![0.0; num];
-            let mut changed = false;
-
-            // calculate elevations for each drainage basin
-            outlets.iter().for_each(|&outlet| {
-                // construct drainage basin
-                let drainage_basin = DrainageBasin::construct(outlet, &stream_tree, graph);
-
-                // calculate drainage areas
-                drainage_basin.for_each_downstream(|i| {
-                    let j = stream_tree.next[i];
-                    if j != i {
-                        drainage_areas[j] += drainage_areas[i];
-                    }
-                });
-
-                // calculate response times
-                drainage_basin.for_each_upstream(|i| {
-                    let j = stream_tree.next[i];
-                    let distance: Length = {
-                        let (ok, edge) = graph.has_edge(i, j);
-                        if ok {
-                            edge
-                        } else {
-                            1.0
-                        }
-                    };
-                    let celerity = parameters[i].erodibility * drainage_areas[i].powf(m_exp);
-                    response_times[i] += response_times[j] + 1.0 / celerity * distance;
-                });
-
-                // calculate elevations
-                drainage_basin.for_each_upstream(|i| {
-                    let mut new_elevation = elevations[outlet]
-                        + parameters[i].uplift_rate
-                            * (response_times[i] - response_times[outlet]).max(0.0);
-
-                    // check if the slope is too steep
-                    // if max_slope_func is not set, the slope is not checked
-                    if let Some(max_slope) = parameters[i].max_slope {
-                        let j = stream_tree.next[i];
-                        let distance: Length = {
-                            let (ok, edge) = graph.has_edge(i, j);
-                            if ok {
-                                edge
-                            } else {
-                                1.0
-                            }
-                        };
-                        let max_slope = max_slope.tan();
-                        let slope = (new_elevation - elevations[j]) / distance;
-                        if slope > max_slope {
-                            new_elevation = elevations[j] + max_slope * distance;
-                        }
-                    }
-
-                    changed |= new_elevation != elevations[i];
-                    elevations[i] = new_elevation;
-                });
-            });
-
-            // if the elevations of all sites are stable, break
-            if !changed {
-                break;
-=======
-        let mut rng: StdRng = SeedableRng::from_seed([0u8; 32]);
-
-        let elevations: Vec<Elevation> = {
-            let mut elevations = parameters
-                .iter()
-                .map(|a| a.base_elevation + rng.gen::<f64>() * f64::EPSILON)
-                .collect::<Vec<_>>();
-            let mut step = 0;
 
             loop {
 
@@ -384,9 +304,10 @@
                         break;
                     }
                 }
->>>>>>> d91e7c79
             }
-        }
+
+            elevations
+        };
 
         Ok(model.create_terrain_from_result(&elevations))
     }
